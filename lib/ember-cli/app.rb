--- conflicted
+++ resolved
@@ -289,12 +289,8 @@
 
     def env_hash
       ENV.clone.tap do |vars|
-<<<<<<< HEAD
         vars.store "DISABLE_FINGERPRINTING", (!use_ember_fingerprints).to_s
-=======
         vars.store "RAILS_ENV", Rails.env
-        vars.store "DISABLE_FINGERPRINTING", "true"
->>>>>>> 8a03bdf6
         vars.store "EXCLUDE_EMBER_ASSETS", excluded_ember_deps
         vars.store "BUNDLE_GEMFILE", gemfile_path.to_s if gemfile_path.exist?
       end
